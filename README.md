--- conflicted
+++ resolved
@@ -1,126 +1,101 @@
-# SAT-Solver
-
-## Running the SAT-Solver
-
-Once built via `cargo build --release` the solver can be executed the following:
-
-`./target/release/sat [MODE] [FILEPATH] [FILEPATH] --heuristic [HEURISTIC] [FLAGS]`
-
-### MODE
-
-- dpll
-- cdcl
-
-### HEURISTIC
-
-Supported heuristics are:
-
-- arbitrary
-- dlis
-- dlcs
-- mom
-- boehm
-- jeroslaw_wang
-- vsids
-- custom
-
-### Flags
-
-| short | long               | description                                  |
-| ----- | ------------------ | -------------------------------------------- |
-| -H|--heuristic |Specify the heuristic to use [default: arbitrary]|
-| -d|--depth|Shows the depth of the search tree|
-| -k|--k |Argument for k-bounded learning [default: 10]|
-| -m|--m |Argument for m-size relevance based learning [default: 10]|
-| -s|--subsumed_clauses|Eliminates subsumed clauses|
-| -f|--flamegraph|Specify whether to create a flamegraph|
-| -r|--restarts_threshold |Specify the conflict threshold for a restart|
-| -l|--luby|Use luby sequence for restarts|
-| -F|--restart_factor |Specify the factor for restarts|
-| -D|--DRUP|Output in DRUP format|
-| -h|--help|Print help|
-| -V|--version|Print version|
-
-## CPU Time Measurement
-
-To measure the CPU time for each `.cnf` file in `src/inputs`, run the `cputime` binary:
-
-`cargo run --bin cputime -- --time-limit [TIME-LIMIT] --heuristic [HEURISTIC]`
-
-### TIME-LIMIT
-
-Time-Limit arguments:
-
-- true: 60sec execution time frame (default value)
-- false: measures the duration of the execution without timeout
-
-## Plotting
-
-To create the plots for the existing `.csv` files in `src/cputime`, run the `plot` binary:
-`cargo run --bin plot`
-
-## Running the tests
-
-When cloning make sure to also sync the submodule which includes testfiles:
-
-`git submodule update --init --recursive`
-
-Run the tests using cargo:
-
-`cargo test --package sat_solver --lib -- cdcl --nocapture`
-
-# Team Responsibilities
-
-**Noel:**
-
-<<<<<<< HEAD
-- [x] Initializing the project
-- [x] Parser
-- [x] Edge cases for parser (e.g., newlines before 0 was found as in Zulip question)
-- [x] Custom Heuristics
-- [x] Code Refactoring with Clap
-
-**Laura:**
-
-- [x] Testing / Profiling
-- [x] Benchmarks / CPU Time
-- [x] Set Up: Cactus plots
-- [x] Heuristics
-- [x] Complete benchmarking of test data + Cactus plots
-
-**Flo:**
-
-- [x] DPLL Algorithm
-- [x] Pure literal Elimination
-- [x] Better memory allocations
-- [x] Bug Fix DPLL
-
-=======
-- [x] Fix issue with Conflict analysis
-- [x] Subsumed Clauses
-- [x] Restarts
-- [ ] Drup logging
-
-**Laura:**
-
-- [x] Implication Graph
-- [x] Conflict analysis
-
-**Flo:**
-
-- [x] 2-Watched Literals
-- [x] Fix/Update impl. graph while setting vars
-- [x] Fix/Rewrite Conflict analysis
-- [x] Non-chron backtracking
-- [x] Test + Debug non-chronological backtracking
-- [x] Check whether unit clauses can occur in conflict analysis
-- [x] Check impl for set_var in respect to unit clauses
-- [x] Pure literal elimination as preprocessing
-- [x] Output valid DIMACS solution
-- [ ] VSIDS performance
-
-# Our favourite Implication Graph during debugging
-
-![](graphviz.svg)
-
->>>>>>> 31fbbff7
+# SAT-Solver
+
+## Running the SAT-Solver
+
+Once built via `cargo build --release` the solver can be executed the following:
+
+`./target/release/sat [MODE] [FILEPATH] [FILEPATH] --heuristic [HEURISTIC] [FLAGS]`
+
+### MODE
+
+- dpll
+- cdcl
+
+### HEURISTIC
+
+Supported heuristics are:
+
+- arbitrary
+- dlis
+- dlcs
+- mom
+- boehm
+- jeroslaw_wang
+- vsids
+- custom
+
+### Flags
+
+| short | long               | description                                  |
+| ----- | ------------------ | -------------------------------------------- |
+| -H|--heuristic |Specify the heuristic to use [default: arbitrary]|
+| -d|--depth|Shows the depth of the search tree|
+| -k|--k |Argument for k-bounded learning [default: 10]|
+| -m|--m |Argument for m-size relevance based learning [default: 10]|
+| -s|--subsumed_clauses|Eliminates subsumed clauses|
+| -f|--flamegraph|Specify whether to create a flamegraph|
+| -r|--restarts_threshold |Specify the conflict threshold for a restart|
+| -l|--luby|Use luby sequence for restarts|
+| -F|--restart_factor |Specify the factor for restarts|
+| -D|--DRUP|Output in DRUP format|
+| -h|--help|Print help|
+| -V|--version|Print version|
+
+## CPU Time Measurement
+
+To measure the CPU time for each `.cnf` file in `src/inputs`, run the `cputime` binary:
+
+`cargo run --bin cputime -- --time-limit [TIME-LIMIT] --heuristic [HEURISTIC]`
+
+### TIME-LIMIT
+
+Time-Limit arguments:
+
+- true: 60sec execution time frame (default value)
+- false: measures the duration of the execution without timeout
+
+## Plotting
+
+To create the plots for the existing `.csv` files in `src/cputime`, run the `plot` binary:
+`cargo run --bin plot`
+
+## Running the tests
+
+When cloning make sure to also sync the submodule which includes testfiles:
+
+`git submodule update --init --recursive`
+
+Run the tests using cargo:
+
+`cargo test --package sat_solver --lib -- cdcl --nocapture`
+
+# Team Responsibilities
+
+**Noel:**
+
+- [x] Fix issue with Conflict analysis
+- [x] Subsumed Clauses
+- [x] Restarts
+- [x] Drup logging
+
+**Laura:**
+
+- [x] Implication Graph
+- [x] Conflict analysis
+
+**Flo:**
+
+- [x] 2-Watched Literals
+- [x] Fix/Update impl. graph while setting vars
+- [x] Fix/Rewrite Conflict analysis
+- [x] Non-chron backtracking
+- [x] Test + Debug non-chronological backtracking
+- [x] Check whether unit clauses can occur in conflict analysis
+- [x] Check impl for set_var in respect to unit clauses
+- [x] Pure literal elimination as preprocessing
+- [x] Output valid DIMACS solution
+- [ ] VSIDS performance
+
+# Our favourite Implication Graph during debugging
+
+![](graphviz.svg)