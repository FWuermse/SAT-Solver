use std::{
    collections::{BinaryHeap, HashMap, HashSet, VecDeque},
    fs::File,
    io::Write,
    vec,
};

use crate::{
    cli::Heuristic,
    dpll::{DIMACSOutput, Error},
    preprocessing::delete_subsumed_clauses,
    randomrestarts::luby_sequence,
};

type Atom = u16;
type BVar = i32;
type CIdx = usize;

// Using structs instead of tuples for readability
// Same mem layout as for tuples:
// - https://doc.rust-lang.org/reference/type-layout.html#tuple-layout
// - https://doc.rust-lang.org/reference/types/struct.html#structtype
#[derive(Clone)]
pub(crate) struct Clause {
    watched_lhs: BVar,
    watched_rhs: BVar,
    vars: Vec<BVar>,
}

#[derive(Clone, PartialEq, Eq, Hash)]
pub(crate) struct Literal {
    val: bool,
    is_free: bool,
    reason: Option<CIdx>,
    decision_level: i64,
}

#[derive(Clone)]
struct Assignment(BVar, bool, bool);

#[derive(Clone, PartialEq, Eq)]
struct VSIDSPrio {
    prio: u32,
    counter: u32,
    literal: i32,
}

impl PartialOrd for VSIDSPrio {
    fn partial_cmp(&self, other: &Self) -> Option<std::cmp::Ordering> {
        self.prio.partial_cmp(&other.prio)
    }
}

impl Ord for VSIDSPrio {
    fn cmp(&self, other: &Self) -> std::cmp::Ordering {
        self.prio.cmp(&other.prio)
    }
}

pub struct CDCL {
<<<<<<< HEAD
    branch_depth: i64,
    // Max value needs to be 255
    branch_counter: u64,
=======
    pub branch_depth: i64,
>>>>>>> 2ba15f8c
    // Using HashMaps due to better get(i) / append complexity, see https://doc.rust-lang.org/std/collections/#sequences
    clauses: HashMap<CIdx, Clause>,
    clause_db: HashMap<CIdx, Clause>,
    free_lits: HashSet<BVar>,
    heuristic: Heuristic,
    history: Vec<Assignment>,
    // Memory allocation in the history is a bottle neck thus the initial unit prop and pure lit elim don't need to expand it
    history_enabled: bool,
    lit_val: HashMap<Atom, Literal>,
    literals_at_current_depth: HashSet<Atom>,
    // Keys don't contain the sign as abs is cheaper than calculating the sign every time
    pos_watched_occ: HashMap<BVar, Vec<CIdx>>,
    pos_occ: HashSet<BVar>,
    neg_occ: HashSet<BVar>,
    // Using VecDaque for better push_front complexity
<<<<<<< HEAD
    unit_queue: VecDeque<(BVar, Option<CIdx>)>,

    reason_for: HashMap<CIdx, HashSet<BVar>>,

    vsids_counters: HashMap<BVar, VSIDSPrio>,
    vsids_prio_queue: BinaryHeap<VSIDSPrio>,
=======
    pub unit_queue: VecDeque<(BVar, Option<CIdx>)>,
    literals_at_current_depth: HashSet<Atom>,

    vsids_data: VsidsData,
    berkmin_data: BerkMinData,
    pub restart_count: usize,
>>>>>>> 2ba15f8c
}

impl CDCL {
    pub fn new(
        mut input: Vec<Vec<BVar>>,
        lit_count: usize,
        clause_count: usize,
        heuristic: Heuristic,
        subsumed_clauses: bool,
    ) -> Self {
        let mx_clauses = 42; //TODO: use useful value here according to deletion strat
        let mut cdcl = CDCL {
            branch_depth: 0,
            branch_counter: 0,
            clauses: HashMap::with_capacity(clause_count),
            clause_db: HashMap::with_capacity(mx_clauses),
            free_lits: HashSet::with_capacity(lit_count),
            heuristic,
            history: Vec::new(),
            history_enabled: false,
            lit_val: HashMap::with_capacity(lit_count),
            pos_watched_occ: HashMap::with_capacity(clause_count * 2),
            pos_occ: HashSet::with_capacity(lit_count),
            neg_occ: HashSet::with_capacity(lit_count),
            unit_queue: VecDeque::new(),
            literals_at_current_depth: HashSet::new(),
<<<<<<< HEAD
            reason_for: HashMap::new(),
            vsids_counters: HashMap::new(),
            vsids_prio_queue: BinaryHeap::new(),
=======
            vsids_data: VsidsData::new(),
            berkmin_data: BerkMinData::new(),
            restart_count: 0,
>>>>>>> 2ba15f8c
        };
        if subsumed_clauses {
            delete_subsumed_clauses(&mut input);
        }
        // * read formula
        // Using iterators where possible for better performance
        input.into_iter().enumerate().for_each(|(c, vars)| {
            let clause = Clause {
                watched_lhs: *vars.first().unwrap(),
                watched_rhs: *vars.last().unwrap(),
                vars: vars.clone(),
            };
            let fist_var = &clause.vars.clone()[0];
            cdcl.clauses.insert(c, clause);
            if vars.len() == 1 && !cdcl.unit_queue.contains(&(*fist_var, Some(c))) {
                cdcl.unit_queue.push_front((*fist_var, Some(c)));
            }
            // Only set watched lits in watched_occ
            vec![vars.first().unwrap(), vars.last().unwrap()]
                .iter()
                .for_each(|literal| {
                    cdcl.pos_watched_occ
                        .entry(**literal)
                        .and_modify(|clauses: &mut Vec<CIdx>| clauses.push(c))
                        .or_insert(vec![c]);
                });
            // All vars will be initialized and set as free
            vars.iter().for_each(|literal| {
                match literal.is_positive() {
                    true => cdcl.pos_occ.insert(literal.abs()),
                    false => cdcl.neg_occ.insert(literal.abs()),
                };
                cdcl.free_lits.insert(*literal);
                cdcl.lit_val.insert(
                    as_atom(*literal),
                    Literal {
                        val: false,
                        is_free: true,
                        reason: None,
                        decision_level: cdcl.branch_depth,
                    },
                );
            });
        });
        cdcl
    }

    pub fn restart(&mut self) {
        self.branch_depth = 0;
        self.unit_queue.clear();
        for lit_state in self.lit_val.values_mut() {
            *lit_state = Literal {
                val: false,
                is_free: true,
                reason: None,
                decision_level: 0,
            };
        }
        self.literals_at_current_depth.clear();
        self.vsids_data = VsidsData::new();
        self.berkmin_data = BerkMinData::new();

        self.restart_count += 1;
    }

    pub fn solve(
        &mut self,
        restart_threshold: Option<usize>,
        use_luby: bool,
        factor: Option<usize>,
    ) -> Result<DIMACSOutput, Error> {
        // * unit propagation
        let mut conflict_count = 0;
        let mut luby_step = 1;
        let mut restart_threshold = restart_threshold;
        let conflict = self.unit_prop();
        if conflict {
            return Ok(DIMACSOutput::Unsat);
        }
        if let Some(res) = self.is_sat() {
            return Ok(res);
        }
        // Everything before that is technically preprocessing and thus doesn't need to be tracked
        self.history_enabled = true;
        let mut pure_lits: Vec<i32> = self
            .pos_occ
            .symmetric_difference(&self.neg_occ)
            .cloned()
            .collect();

        loop {
            let conflict = self.unit_prop();
            match (restart_threshold, conflict) {
                (Some(threshold), true) => {
                    conflict_count += 1;
                    let lubythreshowld = if use_luby {
                        let luby_multiplier = luby_sequence(luby_step);
                        threshold * luby_multiplier
                    } else {
                        threshold
                    };

                    if conflict_count >= lubythreshowld {
                        self.restart();
                        conflict_count = 0;
                        match factor {
                            Some(f) => restart_threshold = Some(restart_threshold.unwrap() * f),
                            None => (),
                        }

                        if use_luby {
                            luby_step += 1;
                        }
                    }
                }
                _ => {}
            }
            // * choose literal var
            let (var, val, forced) = match pure_lits.is_empty() {
                true => {
                    self.history_enabled = true;
                    let (var, val) = self.pick_branching_literal()?;
                    (var, val, false)
                }
                false => {
                    let lit = pure_lits.pop().unwrap();
                    // As the lit occurs only in one polarity it doesn't make sense to try both assignments
                    (lit, self.pos_occ.get(&lit).is_some(), true)
                }
            };
            self.branch_counter += 1;
            // * set value var
            self.branch_depth += 1;
            self.literals_at_current_depth.clear();
            //println!("Branching d {}:", self.branch_depth);
            self.set_var(forced, val, var, None);
            // * unit propagation
            loop {
                let conflict = self.unit_prop();
                if !conflict {
                    // Keep clauses w(C) <= 3, delete clauses with more than 5 unassigned vars
                    //self.combined_learning_strategy(3, 5);
                    break;
                };
                // * if conflict detected
                let (conflict_clause, backtrack_level) = self.analyze_conflict()?;

                if backtrack_level < 0 {
                    return Ok(DIMACSOutput::Unsat);
                }

                // Add conflict clause to the database
                let clause_id = self.clauses.len() + self.clause_db.len();
                self.insert_clause(clause_id, conflict_clause.clone());

                // Perform non-chronological backtracking
                self.non_chronological_backtrack(backtrack_level);
                self.update_queue(clause_id, conflict_clause);
            }

            // * if all clauses satisfied
            if let Some(res) = self.is_sat() {
                return Ok(res);
            }
        }
    }

    fn unit_prop(&mut self) -> bool {
        //println!("Unitprop:");
        let mut unsat = !self.unit_queue.is_empty();
        while !self.unit_queue.is_empty() {
            let forced_lit = self.unit_queue.pop_back().unwrap();
            // Try to set the literal. If this results in a conflict, `unsat` is true.
            if !self.lit_val[&as_atom(forced_lit.0)].is_free {
                //println!("Warning attemted to set {} again.", forced_lit.0);
                continue;
            }
            unsat = self.set_var(true, true, forced_lit.0, forced_lit.1);
            if unsat {
                break; // Signalize that a conflict has occurred
            }
        }
        unsat // No conflict found
    }

    fn set_var(&mut self, forced: bool, val: bool, var: BVar, reason: Option<CIdx>) -> bool {
        //println!("\tset {} to {}", var, val);
        let mut conflict = false;
        if self.history_enabled {
            self.history.push(Assignment(var, val, forced));
        } else {
            self.pos_occ.remove(&var);
            self.neg_occ.remove(&var);
        }
        let lit = self.lit_val.get_mut(&as_atom(var)).unwrap();
        // For conflict graph
        lit.is_free = false;
        lit.reason = reason;
        if let Some(r) = reason {
            self.reason_for
                .entry(r)
                .and_modify(|vars| {
                    vars.insert(var);
                })
                .or_insert(HashSet::from([var]));
        }
        lit.decision_level = self.branch_depth;
        self.literals_at_current_depth.insert(as_atom(var));
        self.free_lits.remove(&var);
        self.free_lits.remove(&(var * -1));
        // -1 true => 1 false
        // -1 false => 1 true
        // 1 true => 1 true
        // 1 false => 1 false
        // <=> var.is_pos == value
        let new_val = val == var.is_positive();
        lit.val = new_val;
        let conflict_literal = match val {
            true => var * -1,
            false => var,
        };
        let conflict_clauses = self.pos_watched_occ.get(&conflict_literal);
        if let None = conflict_clauses {
            return conflict;
        }
        for c_idx in conflict_clauses.unwrap().clone().iter() {
            let clause = match self.clauses.get_mut(&c_idx) {
                Some(c) => c,
                None => self.clause_db.get_mut(c_idx).unwrap(),
            };
            // * if satisfying literal encountert
            if clause.vars.iter().any(|&v| {
                self.lit_val
                    .get(&as_atom(v))
                    .is_some_and(|a: &Literal| !a.is_free && (a.val == v.is_positive()))
            }) {
                // Because this clause is already sat
                continue;
            }
            let new_watched_cands = clause
                .vars
                .iter()
                .filter(|&v| self.lit_val.get(&as_atom(*v)).unwrap().is_free)
                .collect::<Vec<&BVar>>();
            match new_watched_cands.len() {
                // * if no unassigned literal found
                0 => {
                    conflict = true;
                    // Pseudo literal representing the root of the conflict graph
                    self.lit_val.insert(
                        0,
                        Literal {
                            val: false,
                            is_free: false,
                            reason: Some(*c_idx),
                            decision_level: self.branch_depth,
                        },
                    );
                }
                1 => {
                    // * if only one is found
                    self.unit_queue
                        .push_front((*new_watched_cands[0], Some(*c_idx)));
                }
                _ => (),
            };
            let other_watched = match conflict_literal == clause.watched_rhs {
                true => clause.watched_lhs,
                false => clause.watched_rhs,
            };
            // At least one of them is already implicitly removed but we don't know which one at this point.
            let new_watched_cands: Vec<_> = new_watched_cands
                .iter()
                .filter(|&v| **v != other_watched)
                .collect();
            if new_watched_cands.len() == 0 {
                continue;
            }
            let new = *new_watched_cands.first().unwrap();
            // * mark new var as watched
            match conflict_literal == clause.watched_rhs {
                true => clause.watched_rhs = **new,
                false => clause.watched_lhs = **new,
            };
            let old = conflict_literal;
            let vars = self.pos_watched_occ.get_mut(&old).unwrap();
            let idx = vars.iter().position(|x| x == c_idx).unwrap();
            vars.remove(idx);
            // * add clause to watch list
            self.pos_watched_occ
                .entry(**new)
                .and_modify(|vec| vec.push(*c_idx))
                .or_insert(vec![*c_idx]);
        }
        conflict
    }

    fn unset_var(&mut self, var: BVar) {
        //println!("\tunset {}", var);
        self.free_lits.insert(var);
        self.free_lits.insert(var * -1);
        let lit_var: &mut Literal = self.lit_val.get_mut(&as_atom(var)).unwrap();
        lit_var.is_free = true;
        // clear reason
        if let Some(c_idx) = lit_var.reason {
            let mut remove_key = false;
            self.reason_for.entry(c_idx).and_modify(|vars| {
                vars.remove(&var);
                if vars.len() == 0 {
                    remove_key = true;
                }
            });
            if remove_key {
                self.reason_for.remove(&c_idx);
            }
        }
        lit_var.reason = None;
        lit_var.decision_level = 0;
        self.literals_at_current_depth.remove(&as_atom(var));
    }

    // 1-UIP Cut
    fn analyze_conflict(&self) -> Result<(Clause, i64), Error> {
        let mut stack = self.history.iter().rev();
        let mut new_vars = vec![];
        let mut current_node: &Literal;
        let mut current_vars = &self
            .get_clause(
                self.lit_val[&0]
                    .reason
                    .expect("Conflict has no reason clause"),
            )?
            .vars;
        while !is_asserting(current_vars, &self.literals_at_current_depth) {
            if let Some(next) = stack.next() {
                current_node = &self.lit_val[&as_atom(next.0)];
                if let None = current_node.reason {
                    panic!("Node {} has no reason", next.0);
                }
                let reason_clause = &self.get_clause(current_node.reason.unwrap())?.vars;
                // quote lecure: We go backwards on the stack and if we find an assignment that is of a literal (next.var) in our clause
                // then we resolve with the reason clause (current_node) and we continue to do that until we have an asserting clause.
                if current_vars.contains(&next.0) || current_vars.contains(&-next.0) {
                    new_vars = self.resolution(current_vars, reason_clause)?;
                }
                current_vars = &new_vars;
            } else {
                return Err(Error { branch_depth: self.branch_depth, history_len: self.history.len(), message: "analyze_conflict(): Resolved until the end without finding an asserting clause.".into() });
            }
        }
        let mut vars = current_vars.to_vec();
        vars.sort_by_key(|&v| self.lit_val[&as_atom(v)].decision_level);
        vars.reverse();
        // Second largest (largest excluding conflict literal) decision level
        let watched_lhs = vars[0];
        let watched_rhs = *vars.get(1).unwrap_or(&watched_lhs);
        let conflict_clause = Clause {
            watched_lhs,
            watched_rhs,
            vars,
        };
        let mut assetion_level = self.lit_val[&as_atom(watched_rhs)].decision_level;
        if assetion_level == self.branch_depth {
            assetion_level = assetion_level - 1;
        }
        Ok((conflict_clause, assetion_level))
    }

    fn non_chronological_backtrack(&mut self, assertion_level: i64) {
        // * undo all assignments of branching level > d
        // Reset assignments that were made after the assertion level
        while let Some(assignment) = self.history.last() {
            if self.lit_val[&as_atom(assignment.0)].decision_level <= assertion_level {
                break;
            }
            // Undo assignment
            let var = assignment.0;
            self.unset_var(var);
            // Remove last assignment from the history
            self.history.pop();
        }
        // * set branching depth to d
        self.branch_depth = assertion_level;
        // As we're tracking literals_at_current_depth during setting/unsetting vars we
        // need to collect "leftovers" when setting the decision_level to a lover val
        self.lit_val
            .iter()
            .filter(|l| l.1.decision_level == self.branch_depth)
            .for_each(|l| {
                self.literals_at_current_depth.insert(*l.0);
            });
        // Empty the unit queue, as all subsequent units are invalid
        self.unit_queue.clear();
    }

    fn update_queue(&mut self, conflict_c_idx: CIdx, conflict_clause: Clause) {
        if !self.lit_val[&as_atom(conflict_clause.watched_lhs)].is_free {
            panic!(
                "watched_lhs {} is already set and thus won't be queued.",
                conflict_clause.watched_lhs
            );
        }
        self.unit_queue
            .push_front((conflict_clause.watched_lhs, Some(conflict_c_idx)));
    }

    fn insert_clause(&mut self, clause_id: usize, conflict_clause: Clause) {
        self.clause_db.insert(clause_id, conflict_clause.clone());
        [conflict_clause.watched_lhs, conflict_clause.watched_rhs]
            .iter()
            .for_each(|lit| {
                self.pos_watched_occ
                    .entry(*lit)
                    .and_modify(|clause| clause.push(clause_id))
                    .or_insert(vec![clause_id]);
            });
        conflict_clause.vars.iter().for_each(|&v| {
            self.vsids_counters
                .entry(v)
                .and_modify(|p| p.counter += 1)
                .or_insert(VSIDSPrio {
                    prio: 0,
                    counter: 1,
                    literal: v,
                });
        });
    }

    fn get_clause(&self, c_idx: CIdx) -> Result<&Clause, Error> {
        match self.clauses.get(&c_idx).or(self.clause_db.get(&c_idx)) {
            Some(c) => Ok(c),
            None => Err(Error {
                branch_depth: self.branch_depth,
                history_len: self.history.len(),
                message: format!(
                    "get_clause(): Requested clause with index {} not found.",
                    c_idx
                ),
            }),
        }
    }

    fn print_graph_as_dot(&self) {
        let nodes = self
            .lit_val
            .iter()
            .map(|n| {
                format!(
                    "{} [label=\"{{{{{}|{}|{}}}|{:?}}}\"];\n",
                    n.0,
                    n.0,
                    n.1.val as i32,
                    n.1.decision_level,
                    match n.1.reason {
                        Some(c) => self.get_clause(c).unwrap().vars.clone(),
                        None => vec![],
                    },
                )
            })
            .collect::<Vec<String>>()
            .concat();
        let edges = self
            .lit_val
            .iter()
            .flat_map(|n| match n.1.reason {
                Some(reason) => self
                    .get_clause(reason)
                    .unwrap()
                    .vars
                    .iter()
                    .filter(|&&e| as_atom(e) != *n.0)
                    .map(move |p| format!("{} -> {};\n", n.0, p.abs()))
                    .collect(),
                None => vec![],
            })
            .collect::<Vec<String>>()
            .concat();
        let graph = format!("digraph G {{ node [shape=record];\n{}\n{}}}", nodes, edges);
        let file_path = "imp_graph.dot";

        // Open the file in write mode, creating it if it doesn't exist
        let mut file = match File::create(file_path) {
            Ok(file) => file,
            Err(why) => panic!("Couldn't create file: {}", why),
        };

        // Write the content to the file
        let _ = file.write_all(graph.as_bytes());
    }

    fn is_sat(&self) -> Option<DIMACSOutput> {
        if self.clauses.values().fold(true, |i, c| {
            let lhs = self.lit_val.get(&as_atom(c.watched_lhs)).unwrap();
            let rhs = self.lit_val.get(&as_atom(c.watched_rhs)).unwrap();
            i && !(lhs.is_free
                && rhs.is_free
                && self.pos_watched_occ.contains_key(&c.watched_lhs)
                && self.pos_watched_occ.contains_key(&c.watched_rhs))
        }) {
            let mut res: Vec<i32> = self
                .lit_val
                .iter()
                .map(|(atom, lit)| match lit.val {
                    true => *atom as BVar,
                    false => -(*atom as BVar),
                })
                // Filter out pseudo literal
                .filter(|&l| l != 0)
                .collect();
            res.sort_by_key(|k| k.abs());
            res.push(0);
            return Some(DIMACSOutput::Sat(res));
        }
        None
    }

    // Deletion strategies
    fn combined_learning_strategy(&mut self, k: usize, m: usize) {
        let mut deleted_clauses = vec![];

        // Check and process learned clauses
        for (clause_id, clause) in &self.clause_db {
            // Check if the width of the clause exceeds the limit
            if let Some(_) = self.reason_for.get(&clause_id) {
                // Skip clauses that are a reason for variable assignments (See minisat paper)
                continue;
            }
            if clause.vars.len() > k {
                // Check if two literals in the clause are unassigned
                if clause
                    .vars
                    .iter()
                    .filter(|&lit| self.lit_val[&(lit.abs() as Atom)].is_free)
                    .count()
                    > m
                {
                    // Delete the clause
                    deleted_clauses.push(*clause_id);
                }
            }
        }

        // Delete identified clauses
        for clause_id in deleted_clauses {
            // Unset watched literals of that clause
            self.print_graph_as_dot();
            let clause = self.clause_db.remove(&clause_id).unwrap();
            println!("Remove clause {}", clause_id);
            if !self.lit_val[&as_atom(clause.watched_lhs)].is_free {
                self.unset_var(clause.watched_lhs);
            }
            if !self.lit_val[&as_atom(clause.watched_rhs)].is_free {
                self.unset_var(clause.watched_rhs);
            }
            for lit in [clause.watched_lhs, clause.watched_rhs] {
                if let Some(clauses) = self.pos_watched_occ.get_mut(&lit) {
                    if let Some(index) = clauses.iter().position(|&x| x == clause_id) {
                        clauses.remove(index);
                    }
                }
            }
        }
    }

    fn pick_branching_literal(&mut self) -> Result<(i32, bool), Error> {
        match self.heuristic {
            Heuristic::VSIDS => {
                if self.branch_counter % 255 == 254 {
                    self.vsids_counters.iter_mut().for_each(|v| {
                        v.1.prio = v.1.prio / 2 + v.1.counter;
                        self.vsids_prio_queue.push(v.1.clone())
                    })
                }
                while let Some(vsids) = self.vsids_prio_queue.pop() {
                    if self.free_lits.contains(&vsids.literal) {
                        return Ok((vsids.literal, vsids.literal.is_positive()));
                    }
                }
                // fallback
                return Ok((*self.free_lits.iter().next().unwrap(), true));
            }
            Heuristic::Arbitrary => Ok((*self.free_lits.iter().next().unwrap(), true)),
            _ => {
                return Err(Error {
                    branch_depth: self.branch_depth,
                    history_len: self.history.len(),
                    message: format!(
                        "Heuristic {:?} is not implemented/embedded into CDCL",
                        self.heuristic
                    ),
                })
            }
        }
    }

    fn resolution(&self, clause1: &Vec<i32>, clause2: &Vec<i32>) -> Result<Vec<i32>, Error> {
        let mut hs_1: HashSet<i32> = HashSet::from_iter(clause1.iter().cloned());
        let mut hs_2: HashSet<i32> = HashSet::from_iter(clause2.iter().cloned());
        if hs_1 == hs_2 {
            println!("Warning: Could not apply resolution because clauses are equal.");
            return Ok(clause1.clone());
        }
        for c_1 in clause1.iter() {
            if clause2.contains(&-c_1) {
                hs_1.remove(c_1);
                hs_2.remove(&-c_1);
                let res = Vec::from_iter(hs_1.union(&hs_2).cloned());
                //println!("\t resolve {:?} with {:?} to {:?}", clause1, clause2, res.clone());
                return Ok(res);
            }
        }
        self.print_graph_as_dot();
        Err(Error {
            branch_depth: self.branch_depth,
            history_len: self.history.len(),
            message: format!(
                "resolution(): Could not apply resolution to {:?} and {:?}",
                clause1, clause2
            ),
        })
    }
}

fn is_asserting(clause: &Vec<i32>, literals_of_max_branch_depth: &HashSet<u16>) -> bool {
    let res = HashSet::<u16>::from_iter(clause.iter().map(|l| as_atom(*l)))
        .intersection(literals_of_max_branch_depth)
        .count();
    res == 1
}

fn as_atom(lit: BVar) -> Atom {
    lit.abs() as Atom
}

#[test]
fn should_be_sat_bug_mar_14th_1() {
    let (input, v_c, c_c) = crate::parse::parse("./src/inputs/sat/ssa7552-159.cnf").unwrap();
    let res = CDCL::new(input, v_c, c_c, Heuristic::Arbitrary, false).solve(None, false, None);
    if let Ok(DIMACSOutput::Unsat) = res {
        panic!("Was UNSAT but expected SAT.")
    }
}

#[test]
fn should_be_sat_bug_mar_14th_2() {
    let (input, v_c, c_c) = crate::parse::parse("./src/inputs/sat/ssa7552-038.cnf").unwrap();
    let res = CDCL::new(input, v_c, c_c, Heuristic::Arbitrary, false).solve(None, false, None);
    if let Ok(DIMACSOutput::Unsat) = res {
        panic!("Was UNSAT but expected SAT.")
    }
}

#[test]
fn should_be_sat_bug_mar_14th_3() {
    let (input, v_c, c_c) = crate::parse::parse("./src/inputs/sat/ssa7552-158.cnf").unwrap();
    let res = CDCL::new(input, v_c, c_c, Heuristic::Arbitrary, false).solve(None, false, None);
    if let Ok(DIMACSOutput::Unsat) = res {
        panic!("Was UNSAT but expected SAT.")
    }
}

#[test]
fn should_derive_1_uip_from_wikipedia() {
    let mut cdcl = CDCL::new(
        vec![
            vec![1, 4],
            vec![1, -3, -8],
            vec![1, 8, 12],
            vec![2, 11],
            vec![-7, -3, 9],
            vec![-7, 8, -9],
            vec![7, 8, -10],
            vec![7, 10, -12],
        ],
        9,
        5,
        Heuristic::Arbitrary,
        false,
    );
    cdcl.history_enabled = true;
    cdcl.set_var(false, false, 1, None);
    cdcl.unit_prop();
    cdcl.branch_depth += 1;
    cdcl.literals_at_current_depth.clear();
    cdcl.set_var(false, true, 4, None);
    cdcl.unit_prop();
    cdcl.branch_depth += 1;
    cdcl.literals_at_current_depth.clear();
    cdcl.set_var(false, true, 3, None);
    cdcl.unit_prop();
    cdcl.branch_depth += 1;
    cdcl.literals_at_current_depth.clear();
    cdcl.set_var(false, false, 2, None);
    cdcl.unit_prop();
    cdcl.branch_depth += 1;
    cdcl.literals_at_current_depth.clear();
    cdcl.set_var(false, true, 7, None);
    let conflict = cdcl.unit_prop();
    assert!(conflict);
    let conflict = cdcl.analyze_conflict().unwrap();
    assert!(conflict.clone().0.vars.contains(&-3));
    assert!(conflict.clone().0.vars.contains(&-7));
    assert!(conflict.0.vars.contains(&8));
}

#[test]
fn should_derive_1_uip_from_princeton_paper() {
    let mut cdcl = CDCL::new(
        vec![
            vec![1, 2],
            vec![1, 3, 7],
            vec![-2, -3, 4],
            vec![-4, 5, 8],
            vec![-4, 6, 9],
            vec![-5, -6],
        ],
        9,
        5,
        Heuristic::Arbitrary,
        false,
    );
    cdcl.history_enabled = true;
    cdcl.set_var(false, false, 7, None);
    cdcl.unit_prop();
    cdcl.branch_depth += 1;
    cdcl.literals_at_current_depth.clear();
    cdcl.set_var(false, false, 8, None);
    cdcl.unit_prop();
    cdcl.branch_depth += 1;
    cdcl.literals_at_current_depth.clear();
    cdcl.set_var(false, false, 9, None);
    cdcl.unit_prop();
    cdcl.branch_depth += 1;
    cdcl.literals_at_current_depth.clear();
    cdcl.set_var(false, false, 1, None);
    let _ = cdcl.unit_prop();
    let conflict = cdcl.analyze_conflict().unwrap();
    assert_eq!(conflict.clone().1, 2);
    assert!(conflict.clone().0.vars.contains(&-4));
    assert!(conflict.clone().0.vars.contains(&9));
    assert_eq!(conflict.clone().0.vars.len(), 3);
    assert!(conflict.0.vars.contains(&8));
}

#[test]
fn should_derive_1_uip_from_lecture() {
    let mut cdcl = CDCL::new(
        vec![
            vec![-1, 2],
            vec![-1, 3, 9],
            vec![-2, -3, 4],
            vec![-4, 5, 10],
            vec![-4, 6, 11],
            vec![-5, -6],
            vec![1, 7, -12],
            vec![1, 8],
            vec![-7, -8, -13],
            vec![10, -11],
            vec![-12, 13],
        ],
        13,
        11,
        Heuristic::Arbitrary,
        false,
    );
    cdcl.history_enabled = true;
    cdcl.set_var(false, false, 9, None);
    cdcl.unit_prop();
    cdcl.branch_depth += 1;
    cdcl.literals_at_current_depth.clear();
    cdcl.set_var(false, false, 10, None);
    cdcl.unit_prop();
    cdcl.branch_depth += 1;
    cdcl.literals_at_current_depth.clear();
    cdcl.set_var(false, true, 12, None);
    cdcl.unit_prop();
    cdcl.branch_depth += 1;
    cdcl.literals_at_current_depth.clear();
    cdcl.set_var(false, true, 1, None);
    let conflict = cdcl.unit_prop();
    assert!(conflict);
    let conflict = cdcl.analyze_conflict().unwrap();
    assert_eq!(conflict.clone().1, 1);
    assert!(conflict.clone().0.vars.contains(&-4));
    assert!(conflict.clone().0.vars.contains(&10));
    assert!(conflict.0.vars.contains(&11));
}

#[test]
fn should_set_var_1_true_watched_literals() {
    let mut cdcl: CDCL = CDCL::new(
        vec![vec![1, -2, 3], vec![-1, 2], vec![-1, -2, -3]],
        3,
        3,
        Heuristic::Arbitrary,
        false,
    );
    assert_eq!(cdcl.free_lits.len(), 6);
    assert_eq!(cdcl.lit_val.get(&1).unwrap().is_free, true);
    assert_eq!(cdcl.pos_watched_occ.get(&1).unwrap(), &vec![0]);
    let c = cdcl.set_var(false, true, 1, None);
    assert!(!c);
    assert_eq!(cdcl.free_lits.len(), 4);
    assert_eq!(cdcl.lit_val.get(&1).unwrap().is_free, false);
    assert_eq!(cdcl.lit_val.get(&1).unwrap().val, true);
    assert_eq!(cdcl.unit_queue.len(), 1);
    assert_eq!(cdcl.clauses.get(&2).unwrap().watched_lhs, -2)
}

#[test]
fn should_set_var_neg_1_false_watched_literals() {
    let mut cdcl: CDCL = CDCL::new(
        vec![vec![1, -2, 3], vec![-1, 2], vec![-1, -2, -3]],
        3,
        3,
        Heuristic::Arbitrary,
        false,
    );
    assert_eq!(cdcl.free_lits.len(), 6);
    assert_eq!(cdcl.lit_val.get(&1).unwrap().is_free, true);
    assert_eq!(cdcl.pos_watched_occ.get(&1).unwrap(), &vec![0]);
    let c = cdcl.set_var(false, false, -1, None);
    assert!(!c);
    assert_eq!(cdcl.free_lits.len(), 4);
    assert_eq!(cdcl.lit_val.get(&1).unwrap().is_free, false);
    assert_eq!(cdcl.lit_val.get(&1).unwrap().val, true);
    assert_eq!(cdcl.unit_queue.len(), 1);
    assert_eq!(cdcl.clauses.get(&2).unwrap().watched_lhs, -2);
}

#[test]
fn should_set_var_neg_1_true_watched_literals() {
    let mut cdcl: CDCL = CDCL::new(
        vec![vec![1, -2, 3], vec![-1, 2], vec![-1, -2, -3]],
        3,
        3,
        Heuristic::Arbitrary,
        false,
    );
    assert_eq!(cdcl.free_lits.len(), 6);
    assert_eq!(cdcl.lit_val.get(&1).unwrap().is_free, true);
    assert_eq!(cdcl.pos_watched_occ.get(&1).unwrap(), &vec![0]);
    let c = cdcl.set_var(false, true, -1, None);
    assert!(!c);
    assert_eq!(cdcl.free_lits.len(), 4);
    assert_eq!(cdcl.lit_val.get(&1).unwrap().is_free, false);
    assert_eq!(cdcl.lit_val.get(&1).unwrap().val, false);
    assert_eq!(cdcl.unit_queue.len(), 0);
    assert_eq!(cdcl.clauses.get(&0).unwrap().watched_lhs, -2)
}

#[test]
fn should_set_var_1_false_watched_literals() {
    let mut cdcl: CDCL = CDCL::new(
        vec![vec![1, -2, 3], vec![-1, 2], vec![-1, -2, -3]],
        3,
        3,
        Heuristic::Arbitrary,
        false,
    );
    assert_eq!(cdcl.free_lits.len(), 6);
    assert_eq!(cdcl.lit_val.get(&1).unwrap().is_free, true);
    assert_eq!(cdcl.pos_watched_occ.get(&1).unwrap(), &vec![0]);
    let c = cdcl.set_var(false, true, -1, None);
    assert!(!c);
    assert_eq!(cdcl.free_lits.len(), 4);
    assert_eq!(cdcl.lit_val.get(&1).unwrap().is_free, false);
    assert_eq!(cdcl.lit_val.get(&1).unwrap().val, false);
    assert_eq!(cdcl.unit_queue.len(), 0);
    assert_eq!(cdcl.clauses.get(&0).unwrap().watched_lhs, -2)
}

#[test]
fn should_detect_conflict_watched_literals() {
    let mut cdcl: CDCL = CDCL::new(
        vec![vec![1, -2, 3], vec![-1, 2], vec![-1, -2, -3]],
        3,
        3,
        Heuristic::Arbitrary,
        false,
    );
    cdcl.set_var(false, false, -1, None);
    let c = cdcl.set_var(false, false, 2, None);
    assert!(c)
}

#[test]
fn should_detect_conflict_watched_literals_2() {
    let mut cdcl: CDCL = CDCL::new(
        vec![vec![1, -2, 3], vec![-1, 2], vec![-1, -2, -3]],
        3,
        3,
        Heuristic::Arbitrary,
        false,
    );
    cdcl.set_var(false, false, -1, None);
    let c_1 = cdcl.set_var(false, false, -2, None);
    let c_2 = cdcl.set_var(false, false, -3, None);
    assert!(!c_1);
    assert!(c_2);
}

#[test]
fn should_unit_prop_watched_literals() {
    let mut cdcl: CDCL = CDCL::new(
        vec![vec![1, -2, 3], vec![-1, 2], vec![-1, -2, -3]],
        3,
        3,
        Heuristic::Arbitrary,
        false,
    );
    cdcl.set_var(false, false, -1, None);
    assert_eq!(cdcl.clauses.get(&2).unwrap().watched_lhs, -2);
    cdcl.set_var(false, false, -2, None);
    assert_eq!(cdcl.unit_queue.len(), 2);
    cdcl.unit_prop();
    assert_eq!(cdcl.lit_val.get(&3).unwrap().is_free, false);
    assert_eq!(cdcl.lit_val.get(&3).unwrap().val, false);
}

#[test]
fn should_solve_sat_small() {
    let res = CDCL::new(
        vec![vec![1, -2, 3], vec![-1, 2], vec![-1, -2, -3]],
        3,
        3,
        Heuristic::Arbitrary,
        false,
    )
<<<<<<< HEAD
    .solve();
    assert!(res.is_ok());
=======
    .solve(None, false, None);
>>>>>>> 2ba15f8c
    if let Ok(DIMACSOutput::Unsat) = res {
        panic!("Was UNSAT but expected SAT.")
    }
}

#[test]
fn should_solve_sat() {
    let res = CDCL::new(
        vec![
            vec![1, 2, 3],
            vec![1, 2, 4],
            vec![1, 3, 4],
            vec![2, 3, 4],
            vec![-1, -2, -3],
            vec![-1, -2, -4],
            vec![-1, -3, -4],
            vec![-2, -3, -4],
            vec![1, 2, 5],
            vec![1, 2, 6],
            vec![1, 5, 6],
            vec![2, 5, 6],
            vec![-1, -2, -5],
            vec![-1, -2, -6],
            vec![-1, -5, -6],
            vec![-2, -5, -6],
            vec![3, 4, 7],
            vec![3, 4, 8],
            vec![3, 7, 8],
            vec![4, 7, 8],
            vec![-3, -4, -7],
            vec![-3, -4, -8],
            vec![-3, -7, -8],
            vec![-4, -7, -8],
            vec![5, 6, 7],
            vec![5, 6, 8],
            vec![5, 7, 8],
            vec![6, 7, 8],
            vec![-5, -6, -7],
            vec![-5, -6, -8],
            vec![-5, -7, -8],
            vec![-6, -7, -8],
            vec![3, 4],
            vec![1, 2],
            vec![5, 6],
        ],
        8,
        35,
        Heuristic::Arbitrary,
        false,
    )
<<<<<<< HEAD
    .solve();
    assert!(res.is_ok());
=======
    .solve(None, false, None);
>>>>>>> 2ba15f8c
    if let Ok(DIMACSOutput::Unsat) = res {
        panic!("Was UNSAT but expected SAT.")
    }
}

#[test]
fn should_solve_unsat_small() {
    let res = CDCL::new(
        vec![
            vec![1, -2, 3],
            vec![-1, 2],
            vec![-1, -2, -3],
            vec![1],
            vec![2],
            vec![3],
        ],
        3,
        6,
        Heuristic::Arbitrary,
        false,
    )
<<<<<<< HEAD
    .solve();
    assert!(res.is_ok());
=======
    .solve(None, false, None);
>>>>>>> 2ba15f8c
    if let Ok(DIMACSOutput::Sat(_)) = res {
        panic!("Was SAT but expected UNSAT.")
    }
}

#[test]
fn should_solve_unsat() {
    let res = CDCL::new(
        vec![
            vec![1, 2],
            vec![-1, -2],
            vec![3, 4, 5],
            vec![3, 4, 6],
            vec![3, 5, 6],
            vec![4, 5, 6],
            vec![-3, -4, -5],
            vec![-3, -4, -6],
            vec![-3, -5, -6],
            vec![-4, -5, -6],
            vec![3, 4, 7],
            vec![3, 4, 8],
            vec![3, 7, 8],
            vec![4, 7, 8],
            vec![-3, -4, -7],
            vec![-3, -4, -8],
            vec![-3, -7, -8],
            vec![-4, -7, -8],
            vec![5, 6, 9],
            vec![5, 6, 10],
            vec![5, 9, 10],
            vec![6, 9, 10],
            vec![-5, -6, -9],
            vec![-5, -6, -10],
            vec![-5, -9, -10],
            vec![-6, -9, -10],
            vec![1, 2, 9, 10],
            vec![1, 2, 9, 11],
            vec![1, 2, 9, 12],
            vec![1, 2, 10, 11],
            vec![1, 2, 10, 12],
            vec![1, 2, 11, 12],
            vec![1, 9, 10, 11],
            vec![1, 9, 10, 12],
            vec![1, 9, 11, 12],
            vec![1, 10, 11, 12],
            vec![2, 9, 10, 11],
            vec![2, 9, 10, 12],
            vec![2, 9, 11, 12],
            vec![2, 10, 11, 12],
            vec![9, 10, 11, 12],
            vec![-1, -2, -9, -10],
            vec![-1, -2, -9, -11],
            vec![-1, -2, -9, -12],
            vec![-1, -2, -10, -11],
            vec![-1, -2, -10, -12],
            vec![-1, -2, -11, -12],
            vec![-1, -9, -10, -11],
            vec![-1, -9, -10, -12],
            vec![-1, -9, -11, -12],
            vec![-1, -10, -11, -12],
            vec![-2, -9, -10, -11],
            vec![-2, -9, -10, -12],
            vec![-2, -9, -11, -12],
            vec![-2, -10, -11, -12],
            vec![-9, -10, -11, -12],
            vec![7, 8, 11],
            vec![7, 8, 12],
            vec![7, 11, 12],
            vec![8, 11, 12],
            vec![-7, -8, -11],
            vec![-7, -8, -12],
            vec![-7, -11, -12],
            vec![-8, -11, -12],
            vec![-1, -3],
            vec![-1, -4],
            vec![-2, -3],
            vec![-2, -4],
            vec![1, 2],
        ],
        12,
        68,
        Heuristic::Arbitrary,
        false,
    )
<<<<<<< HEAD
    .solve();
    assert!(res.is_ok());
=======
    .solve(None, false, None);
>>>>>>> 2ba15f8c
    if let Ok(DIMACSOutput::Sat(_)) = res {
        panic!("Was SAT but expected UNSAT.")
    }
}

#[test]
fn should_parse_and_solve_sat() {
    let (input, v_c, c_c) = crate::parse::parse("./src/inputs/sat/aim-50-1_6-yes1-1.cnf").unwrap();
    let mut cdcl = CDCL::new(input, v_c, c_c, Heuristic::Arbitrary, false);
<<<<<<< HEAD
    let res = cdcl.solve();
    assert!(res.is_ok());
=======
    let res = cdcl.solve(None, false, None);
>>>>>>> 2ba15f8c
    if let Ok(DIMACSOutput::Unsat) = res {
        panic!("Was UNSAT but expected SAT.")
    }
}

#[test]
fn should_parse_and_solve_sat_vsids() -> Result<(), Error> {
    let (input, v_c, c_c) = crate::parse::parse("./src/inputs/sat/par16-2.cnf").unwrap();
    let mut cdcl = CDCL::new(input, v_c, c_c, Heuristic::VSIDS, false);
    let res = cdcl.solve();
    if let DIMACSOutput::Unsat = res? {
        panic!("Was UNSAT but expected SAT.")
    }
    Ok(())
}

#[test]
fn should_parse_and_solve_unsat() {
    let (input, v_c, c_c) = crate::parse::parse("./src/inputs/unsat/aim-50-1_6-no-1.cnf").unwrap();
<<<<<<< HEAD
    let res = CDCL::new(input, v_c, c_c, Heuristic::Arbitrary, false).solve();
    assert!(res.is_ok());
=======
    let res = CDCL::new(input, v_c, c_c, Heuristic::Arbitrary, false).solve(None, false, None);
>>>>>>> 2ba15f8c
    if let Ok(DIMACSOutput::Sat(vars)) = res {
        println!("{:?}", vars);
        panic!("Was SAT but expected UNSAT.")
    }
}

#[test]
fn should_solve_regardless_of_clause_deletion() -> Result<(), Error> {
    let (input, v_c, c_c) = crate::parse::parse("./src/inputs/test/unsat/subset6.cnf").unwrap();
    let res = CDCL::new(input, v_c, c_c, Heuristic::Arbitrary, false).solve();
    if let DIMACSOutput::Sat(vars) = res? {
        println!("{:?}", vars);
        panic!("Was SAT but expected UNSAT.")
    }
    Ok(())
}

#[test]
fn should_elim_pure_lit() {
    let res = CDCL::new(
        vec![vec![1, -2, 3], vec![1, 2], vec![1, -2, -3]],
        3,
        6,
        Heuristic::Arbitrary,
        false,
    )
<<<<<<< HEAD
    .solve();
    assert!(res.is_ok());
=======
    .solve(None, false, None);
>>>>>>> 2ba15f8c
    if let Ok(DIMACSOutput::Unsat) = res {
        panic!("Was UNSAT but expected SAT.")
    }
}

#[test]
fn should_be_sat_bug_jan_2nd_1() {
    let (input, v_c, c_c) = crate::parse::parse("./src/inputs/sat/ssa7552-038.cnf").unwrap();
<<<<<<< HEAD
    let res = CDCL::new(input, v_c, c_c, Heuristic::Arbitrary, false).solve();
    assert!(res.is_ok());
=======
    let res = CDCL::new(input, v_c, c_c, Heuristic::Arbitrary, false).solve(None, false, None);
>>>>>>> 2ba15f8c
    if let Ok(DIMACSOutput::Unsat) = res {
        panic!("Was UNSAT but expected SAT.")
    }
}

#[test]
fn should_be_sat_bug_jan_2nd_2() {
    let (input, v_c, c_c) = crate::parse::parse("./src/inputs/sat/uf50-06.cnf").unwrap();
<<<<<<< HEAD
    let res = CDCL::new(input, v_c, c_c, Heuristic::Arbitrary, false).solve();
    assert!(res.is_ok());
=======
    let res = CDCL::new(input, v_c, c_c, Heuristic::Arbitrary, false).solve(None, false, None);
>>>>>>> 2ba15f8c
    if let Ok(DIMACSOutput::Unsat) = res {
        panic!("Was UNSAT but expected SAT.")
    }
}

#[test]
fn test_derive_and_add_conflict_clause() {
    let mut cdcl = CDCL::new(
        vec![vec![1, -2], vec![-1, 2], vec![-2, -1]],
        3,
        3,
        Heuristic::Arbitrary,
        false,
    );

    // Initialize the values and status for the variables in the Literal Values HashMap

    cdcl.history_enabled = true;
    cdcl.branch_depth += 1;
    cdcl.literals_at_current_depth.clear();
    cdcl.set_var(false, true, 1, None);
    cdcl.unit_prop();
}

#[test]
fn test_analyze_conflict() {
    let mut cdcl = CDCL::new(
        vec![vec![-1, -2], vec![-1, 2]],
        2,
        2,
        Heuristic::Arbitrary,
        false,
    );
    cdcl.history_enabled = true;
    cdcl.branch_depth += 1;
    cdcl.literals_at_current_depth.clear();
    cdcl.set_var(false, true, 1, None);
    cdcl.unit_prop();

    // Simulate a conflict
    let result = cdcl.analyze_conflict();
    assert!(result.is_ok());
    let (conflict_clause, backtrack_level) = result.unwrap();
    assert!(!conflict_clause.vars.is_empty());
    assert_eq!(backtrack_level, 0);
    cdcl.unit_prop();
}

#[test]
fn test_current_decision_level() {
    let mut cdcl = CDCL::new(
        vec![vec![1, 2], vec![2, 3], vec![3, 1]],
        0,
        0,
        Heuristic::Arbitrary,
        false,
    );
    assert_eq!(cdcl.branch_depth, 0); // No assignments, decision level should be 0
<<<<<<< HEAD
    let _ = cdcl.solve();
=======
    let _ = cdcl.solve(None, false, None);
>>>>>>> 2ba15f8c
    assert_eq!(cdcl.branch_depth, 2); // Assign 1 -> unit prop 2 -> Assign 2 => decision_level of 2
}<|MERGE_RESOLUTION|>--- conflicted
+++ resolved
@@ -58,13 +58,9 @@
 }
 
 pub struct CDCL {
-<<<<<<< HEAD
-    branch_depth: i64,
     // Max value needs to be 255
     branch_counter: u64,
-=======
     pub branch_depth: i64,
->>>>>>> 2ba15f8c
     // Using HashMaps due to better get(i) / append complexity, see https://doc.rust-lang.org/std/collections/#sequences
     clauses: HashMap<CIdx, Clause>,
     clause_db: HashMap<CIdx, Clause>,
@@ -80,21 +76,14 @@
     pos_occ: HashSet<BVar>,
     neg_occ: HashSet<BVar>,
     // Using VecDaque for better push_front complexity
-<<<<<<< HEAD
-    unit_queue: VecDeque<(BVar, Option<CIdx>)>,
 
     reason_for: HashMap<CIdx, HashSet<BVar>>,
 
     vsids_counters: HashMap<BVar, VSIDSPrio>,
     vsids_prio_queue: BinaryHeap<VSIDSPrio>,
-=======
     pub unit_queue: VecDeque<(BVar, Option<CIdx>)>,
-    literals_at_current_depth: HashSet<Atom>,
-
-    vsids_data: VsidsData,
-    berkmin_data: BerkMinData,
+
     pub restart_count: usize,
->>>>>>> 2ba15f8c
 }
 
 impl CDCL {
@@ -121,15 +110,10 @@
             neg_occ: HashSet::with_capacity(lit_count),
             unit_queue: VecDeque::new(),
             literals_at_current_depth: HashSet::new(),
-<<<<<<< HEAD
             reason_for: HashMap::new(),
             vsids_counters: HashMap::new(),
             vsids_prio_queue: BinaryHeap::new(),
-=======
-            vsids_data: VsidsData::new(),
-            berkmin_data: BerkMinData::new(),
             restart_count: 0,
->>>>>>> 2ba15f8c
         };
         if subsumed_clauses {
             delete_subsumed_clauses(&mut input);
@@ -189,8 +173,6 @@
             };
         }
         self.literals_at_current_depth.clear();
-        self.vsids_data = VsidsData::new();
-        self.berkmin_data = BerkMinData::new();
 
         self.restart_count += 1;
     }
@@ -1059,12 +1041,7 @@
         Heuristic::Arbitrary,
         false,
     )
-<<<<<<< HEAD
-    .solve();
-    assert!(res.is_ok());
-=======
     .solve(None, false, None);
->>>>>>> 2ba15f8c
     if let Ok(DIMACSOutput::Unsat) = res {
         panic!("Was UNSAT but expected SAT.")
     }
@@ -1115,12 +1092,7 @@
         Heuristic::Arbitrary,
         false,
     )
-<<<<<<< HEAD
-    .solve();
-    assert!(res.is_ok());
-=======
     .solve(None, false, None);
->>>>>>> 2ba15f8c
     if let Ok(DIMACSOutput::Unsat) = res {
         panic!("Was UNSAT but expected SAT.")
     }
@@ -1142,12 +1114,7 @@
         Heuristic::Arbitrary,
         false,
     )
-<<<<<<< HEAD
-    .solve();
-    assert!(res.is_ok());
-=======
     .solve(None, false, None);
->>>>>>> 2ba15f8c
     if let Ok(DIMACSOutput::Sat(_)) = res {
         panic!("Was SAT but expected UNSAT.")
     }
@@ -1232,12 +1199,7 @@
         Heuristic::Arbitrary,
         false,
     )
-<<<<<<< HEAD
-    .solve();
-    assert!(res.is_ok());
-=======
     .solve(None, false, None);
->>>>>>> 2ba15f8c
     if let Ok(DIMACSOutput::Sat(_)) = res {
         panic!("Was SAT but expected UNSAT.")
     }
@@ -1247,12 +1209,7 @@
 fn should_parse_and_solve_sat() {
     let (input, v_c, c_c) = crate::parse::parse("./src/inputs/sat/aim-50-1_6-yes1-1.cnf").unwrap();
     let mut cdcl = CDCL::new(input, v_c, c_c, Heuristic::Arbitrary, false);
-<<<<<<< HEAD
-    let res = cdcl.solve();
-    assert!(res.is_ok());
-=======
     let res = cdcl.solve(None, false, None);
->>>>>>> 2ba15f8c
     if let Ok(DIMACSOutput::Unsat) = res {
         panic!("Was UNSAT but expected SAT.")
     }
@@ -1262,7 +1219,7 @@
 fn should_parse_and_solve_sat_vsids() -> Result<(), Error> {
     let (input, v_c, c_c) = crate::parse::parse("./src/inputs/sat/par16-2.cnf").unwrap();
     let mut cdcl = CDCL::new(input, v_c, c_c, Heuristic::VSIDS, false);
-    let res = cdcl.solve();
+    let res = cdcl.solve(None, false, None);
     if let DIMACSOutput::Unsat = res? {
         panic!("Was UNSAT but expected SAT.")
     }
@@ -1272,12 +1229,7 @@
 #[test]
 fn should_parse_and_solve_unsat() {
     let (input, v_c, c_c) = crate::parse::parse("./src/inputs/unsat/aim-50-1_6-no-1.cnf").unwrap();
-<<<<<<< HEAD
-    let res = CDCL::new(input, v_c, c_c, Heuristic::Arbitrary, false).solve();
-    assert!(res.is_ok());
-=======
     let res = CDCL::new(input, v_c, c_c, Heuristic::Arbitrary, false).solve(None, false, None);
->>>>>>> 2ba15f8c
     if let Ok(DIMACSOutput::Sat(vars)) = res {
         println!("{:?}", vars);
         panic!("Was SAT but expected UNSAT.")
@@ -1287,7 +1239,7 @@
 #[test]
 fn should_solve_regardless_of_clause_deletion() -> Result<(), Error> {
     let (input, v_c, c_c) = crate::parse::parse("./src/inputs/test/unsat/subset6.cnf").unwrap();
-    let res = CDCL::new(input, v_c, c_c, Heuristic::Arbitrary, false).solve();
+    let res = CDCL::new(input, v_c, c_c, Heuristic::Arbitrary, false).solve(None, false, None);
     if let DIMACSOutput::Sat(vars) = res? {
         println!("{:?}", vars);
         panic!("Was SAT but expected UNSAT.")
@@ -1304,12 +1256,7 @@
         Heuristic::Arbitrary,
         false,
     )
-<<<<<<< HEAD
-    .solve();
-    assert!(res.is_ok());
-=======
     .solve(None, false, None);
->>>>>>> 2ba15f8c
     if let Ok(DIMACSOutput::Unsat) = res {
         panic!("Was UNSAT but expected SAT.")
     }
@@ -1318,12 +1265,7 @@
 #[test]
 fn should_be_sat_bug_jan_2nd_1() {
     let (input, v_c, c_c) = crate::parse::parse("./src/inputs/sat/ssa7552-038.cnf").unwrap();
-<<<<<<< HEAD
-    let res = CDCL::new(input, v_c, c_c, Heuristic::Arbitrary, false).solve();
-    assert!(res.is_ok());
-=======
     let res = CDCL::new(input, v_c, c_c, Heuristic::Arbitrary, false).solve(None, false, None);
->>>>>>> 2ba15f8c
     if let Ok(DIMACSOutput::Unsat) = res {
         panic!("Was UNSAT but expected SAT.")
     }
@@ -1332,12 +1274,7 @@
 #[test]
 fn should_be_sat_bug_jan_2nd_2() {
     let (input, v_c, c_c) = crate::parse::parse("./src/inputs/sat/uf50-06.cnf").unwrap();
-<<<<<<< HEAD
-    let res = CDCL::new(input, v_c, c_c, Heuristic::Arbitrary, false).solve();
-    assert!(res.is_ok());
-=======
     let res = CDCL::new(input, v_c, c_c, Heuristic::Arbitrary, false).solve(None, false, None);
->>>>>>> 2ba15f8c
     if let Ok(DIMACSOutput::Unsat) = res {
         panic!("Was UNSAT but expected SAT.")
     }
@@ -1396,10 +1333,6 @@
         false,
     );
     assert_eq!(cdcl.branch_depth, 0); // No assignments, decision level should be 0
-<<<<<<< HEAD
-    let _ = cdcl.solve();
-=======
     let _ = cdcl.solve(None, false, None);
->>>>>>> 2ba15f8c
     assert_eq!(cdcl.branch_depth, 2); // Assign 1 -> unit prop 2 -> Assign 2 => decision_level of 2
 }