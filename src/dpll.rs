--- conflicted
+++ resolved
@@ -1,7 +1,6 @@
 use crate::heuristics::{arbitrary, boehm, custom, dlcs, dlis, jeroslaw_wang, mom};
 use std::collections::{HashMap, HashSet, VecDeque};
 use flame;
-use std::fs::File;
 
 type Atom = u16;
 type BVar = i32;
@@ -35,7 +34,6 @@
 }
 
 pub struct DPLL {
-<<<<<<< HEAD
     // Using HashMaps due to better get(i) / append complexity, see https://doc.rust-lang.org/std/collections/#sequences
     clauses: HashMap<usize, Clause>,
     heuristic: String,
@@ -50,16 +48,6 @@
     // Using VecDaque for better push_front complexity
     unit_queue: VecDeque<BVar>,
     // Those are for the heuristics:
-=======
-    assignment_stack: Vec<Assignment>,
-    clauses: HashMap<usize, Clause>,
-    heuristic: String,
-    lit_val: HashMap<Atom, Literal>,
-    min_depth: u16,
-    neg_occ: HashMap<Atom, Vec<CIdx>>,
-    pos_occ: HashMap<Atom, Vec<CIdx>>,
-    unit_queue: VecDeque<BVar>,
->>>>>>> 2d6e87b3
     unsat_clauses: HashSet<(Vec<BVar>, u8)>,
     free_lits: HashSet<BVar>,
 }
@@ -72,19 +60,12 @@
         heuristic: String,
         show_depth: bool,
     ) -> Self {
-<<<<<<< HEAD
+        flame::start("DPLL::new");
         let mut dpll = DPLL {
             clauses: HashMap::with_capacity(clause_count),
             heuristic,
             history: Vec::new(),
             history_enabled: false,
-=======
-        flame::start("DPLL::new");
-        let mut dpll = DPLL {
-            assignment_stack: Vec::new(),
-            clauses: HashMap::with_capacity(clause_count),
-            heuristic,
->>>>>>> 2d6e87b3
             lit_val: HashMap::with_capacity(lit_count),
             min_depth: match show_depth {
                 true => u16::MAX,
@@ -105,17 +86,10 @@
                 vars: vars.clone(),
                 unassign_vars: vars.len() as u8,
             };
-<<<<<<< HEAD
             let fist_var = &clause.vars.clone()[0];
             dpll.clauses.insert(c, clause);
             if vars.len() == 1 && !dpll.unit_queue.contains(fist_var) {
                 dpll.unit_queue.push_front(*fist_var);
-=======
-            let first_var = &clause.vars.clone()[0];
-            dpll.clauses.insert(c, clause);
-            if vars.len() == 1 && !dpll.unit_queue.contains(first_var) {
-                dpll.unit_queue.push_front(*first_var);
->>>>>>> 2d6e87b3
             }
             vars.iter().for_each(|literal| {
                 let lit = literal.abs() as Atom;
@@ -145,24 +119,16 @@
                 };
             })
         });
-<<<<<<< HEAD
-=======
         flame::end("DPLL::new");
->>>>>>> 2d6e87b3
         dpll
     }
 
     pub fn solve(&mut self) -> DIMACSOutput {
         // * unit propagation
-<<<<<<< HEAD
-        let conflict = self.unit_prop();
-        if conflict {
-=======
         flame::start("DPLL::solve");
         let conflict = self.unit_prop();
         if conflict {
             flame::end("DPLL::solve");
->>>>>>> 2d6e87b3
             return DIMACSOutput::Unsat;
         }
         if self
@@ -184,7 +150,6 @@
 
         // * pure lit elim
         let mut pure_lits = self.get_pure_lits();
-<<<<<<< HEAD
 
         loop {
             // * choose literal var
@@ -200,13 +165,6 @@
                     (lit, lit.is_positive(), true)
                 }
             };
-=======
-        // TODO: No need to backtrack this early. Clauses can just be removed at this point.
-
-        loop {
-            // * choose literal var
-            let (var, val, forced) = self.pick_literal(&mut pure_lits);
->>>>>>> 2d6e87b3
             // * set value var
             self.set_var(forced, val, var);
 
@@ -220,27 +178,6 @@
                 // * if conflict detected
                 let unsat = self.backtrack();
                 if unsat {
-<<<<<<< HEAD
-                    return DIMACSOutput::Unsat;
-                }
-            }
-
-            // * if all clauses satisfied
-            if self
-                .clauses
-                .values()
-                .fold(true, |i, c| i && c.sat_by_var != 0)
-            {
-                let res: Vec<i32> = self
-                    .lit_val
-                    .iter()
-                    .map(|(atom, lit)| match lit.val {
-                        true => *atom as BVar,
-                        false => -(*atom as BVar),
-                    })
-                    .collect();
-                return DIMACSOutput::Sat(res);
-=======
                     flame::end("DPLL::solve");
                     return DIMACSOutput::Unsat;
                 }
@@ -284,18 +221,19 @@
             .collect::<Vec<BVar>>();
         flame::end("get_pure_lits");
         result
+    
     }
 
     fn backtrack(&mut self) -> bool {
         flame::start("backtrack");
-        let mut last_step = self.assignment_stack.pop();
+        let mut last_step = self.history.pop();
         while last_step.as_ref().is_some_and(|step| step.forced) {
             self.unset_var(last_step.unwrap().var);
-            last_step = self.assignment_stack.pop();
-        }
-        if self.assignment_stack.len() as u16 <= self.min_depth {
-            self.min_depth = self.assignment_stack.len() as u16;
-            println!("backtracked to depth {}", self.assignment_stack.len());
+            last_step = self.history.pop();
+        }
+        if self.history.len() as u16 <= self.min_depth {
+            self.min_depth = self.history.len() as u16;
+            println!("backtracked to depth {}", self.history.len());
         }
         if last_step.is_none() {
             flame::end("backtrack");
@@ -311,14 +249,8 @@
     }
 
     // TODO: @Laura hier können die Heuristiken rein. Gerne auch mit enum flag welche an/aus sind.
-    fn pick_literal(&self, pure_lits: &mut Vec<BVar>) -> (BVar, bool, bool) {
+    fn pick_literal(&self) -> (BVar, bool) {
         flame::start("pick literal");
-        if !pure_lits.is_empty() {
-            let lit = pure_lits.pop().unwrap();
-            flame::end("pick literal");
-            // As the lit occurs only in one polarity it doesn't make sense to try both assignments
-            return (lit, lit.is_positive(), true);
-        }
         let (var, val) = match self.heuristic.as_str() {
             "arbitrary" => arbitrary(
                 &self.clauses,
@@ -365,7 +297,7 @@
             _ => panic!("Unsupported heuristic"),
         };
         flame::end("pick literal");
-        (var, val, false)
+        (var, val)
     }
 
     fn unit_prop(&mut self) -> bool {
@@ -377,128 +309,14 @@
             if unsat {
                 flame::end("unit propagation");
                 return true;
->>>>>>> 2d6e87b3
             }
         }
         flame::end("unit propagation");
         false
     }
-<<<<<<< HEAD
-    if let Some(occ) = mark_unsat.get(&(var.abs() as Atom)) {
-        occ.iter().for_each(|c| {
-            let unsat_clause = clauses.get_mut(c).unwrap();
-            unsat_clauses.remove(&(unsat_clause.vars.to_vec(), unsat_clause.unassign_vars));
-            unsat_clause.unassign_vars = unsat_clause.unassign_vars - 1;
-            unsat_clauses.insert((unsat_clause.vars.to_vec(), unsat_clause.unassign_vars));
-            match unsat_clause.unassign_vars {
-                0 => conflict = true,
-                1 => {
-                    if let Some(free_lit) = unsat_clause.vars.iter().find(|&v| {
-                        lit_val.get(&(v.abs() as Atom)).unwrap().is_free && !unit_queue.contains(v)
-                    }) {
-                        unit_queue.push_front(*free_lit);
-
-    fn get_pure_lits(&self) -> Vec<BVar> {
-        let neg_hs = self.neg_occ.keys().collect::<HashSet<&Atom>>();
-        let pos_hs = self.pos_occ.keys().collect::<HashSet<&Atom>>();
-        // neg_occ \ pos_occ
-        let pure = neg_hs.difference(&pos_hs);
-        pure.into_iter()
-            .map(|&literal| {
-                // TODO: is the sign in the unitque important?
-                let sign = match neg_hs.get(literal) {
-                    Some(_) => 1,
-                    None => -1,
-                };
-                *literal as BVar * sign
-            })
-            .collect::<Vec<BVar>>()
-    }
-
-    fn backtrack(&mut self) -> bool {
-        let mut last_step = self.history.pop();
-        while last_step.as_ref().is_some_and(|step| step.forced) {
-            self.unset_var(last_step.unwrap().var);
-            last_step = self.history.pop();
-        }
-        if self.history.len() as u16 <= self.min_depth {
-            self.min_depth = self.history.len() as u16;
-            println!("backtracked to depth {}", self.history.len());
-        }
-        if last_step.is_none() {
-            return true;
-        }
-        let var = last_step.as_ref().unwrap().var;
-        let val = last_step.unwrap().val;
-        self.unset_var(var);
-        self.unit_queue.clear();
-        self.set_var(true, !val, var);
-        false
-    }
-
-    // TODO: @Laura hier können die Heuristiken rein. Gerne auch mit enum flag welche an/aus sind.
-    fn pick_literal(&self) -> (BVar, bool) {
-        let (var, val) = match self.heuristic.as_str() {
-            "arbitrary" => arbitrary(
-                &self.clauses,
-                &self.free_lits,
-                &self.lit_val,
-                &self.unsat_clauses,
-            ),
-            "DLIS" => dlis(
-                &self.clauses,
-                &self.free_lits,
-                &self.lit_val,
-                &self.unsat_clauses,
-            ),
-            "DLCS" => dlcs(
-                &self.clauses,
-                &self.free_lits,
-                &self.lit_val,
-                &self.unsat_clauses,
-            ),
-            "MOM" => mom(
-                &self.clauses,
-                &self.free_lits,
-                &self.lit_val,
-                &self.unsat_clauses,
-            ),
-            "Boehm" => boehm(
-                &self.clauses,
-                &self.free_lits,
-                &self.lit_val,
-                &self.unsat_clauses,
-            ),
-            "Jeroslaw-Wang" => jeroslaw_wang(
-                &self.clauses,
-                &self.free_lits,
-                &self.lit_val,
-                &self.unsat_clauses,
-            ),
-            "Custom" => custom(
-                &self.clauses,
-                &self.free_lits,
-                &self.lit_val,
-                &self.unsat_clauses,
-            ),
-            _ => panic!("Unsupported heuristic"),
-        };
-        (var, val)
-    }
-
-    fn unit_prop(&mut self) -> bool {
-        while !self.unit_queue.is_empty() {
-            let forced_lit = self.unit_queue.pop_back().unwrap();
-            // mark all clauses with pos_occ as sat
-            let unsat = self.set_var(true, true, forced_lit);
-            if unsat {
-                return true;
-            }
-        }
-        false
-    }
 
     fn set_var(&mut self, forced: bool, val: bool, var: BVar) -> bool {
+        flame::start("set var");
         if self.history_enabled {
             self.history.push(Assignment { var, val, forced });
         }
@@ -558,80 +376,13 @@
                 };
             })
         }
-        conflict
-    }
-
-    fn unset_var(&mut self, var: BVar) {
-        let lit_var = self.lit_val.get_mut(&(var.abs() as Atom)).unwrap();
-=======
-
-    fn set_var(&mut self, forced: bool, val: bool, var: BVar) -> bool {
-        flame::start("set var");
-        self.assignment_stack.push(Assignment { var, val, forced });
-        let mut conflict = false;
-        let mut lit = self.lit_val.get_mut(&(var.abs() as Atom)).unwrap();
-        lit.is_free = false;
-        // Just for heuristics
-        self.free_lits.remove(&var);
-        self.free_lits.remove(&-var);
-        // -1 true => 1 false
-        // -1 false => 1 true
-        // 1 true => 1 true
-        // 1 false => 1 false
-        // <=> var.is_pos == value
-        let new_val = val == var.is_positive();
-        lit.val = new_val;
-        // mark all clauses with pos_occ as sat
-        // -1 true => neg_occ is sat
-        // -1 false => pos_occ is sat
-        // 1 true => pos_occ is sat
-        // 1 false => neg_occ is sat
-        // <=> var.is_pos == value
-        let (mark_sat, mark_unsat) = match new_val {
-            true => (&self.pos_occ, &self.neg_occ),
-            false => (&self.neg_occ, &self.pos_occ),
-        };
-        if let Some(occ) = mark_sat.get(&(var.abs() as Atom)) {
-            occ.iter().for_each(|c: &CIdx| {
-                self.clauses.entry(*c).and_modify(|sat_clause| {
-                    if sat_clause.sat_by_var == 0 {
-                        sat_clause.sat_by_var = var;
-                        self.unsat_clauses
-                            .remove(&(sat_clause.vars.to_vec(), sat_clause.unassign_vars));
-                    }
-                });
-            });
-        }
-        if let Some(occ) = mark_unsat.get(&(var.abs() as Atom)) {
-            occ.iter().for_each(|c| {
-                let unsat_clause = self.clauses.get_mut(c).unwrap();
-                self.unsat_clauses
-                    .remove(&(unsat_clause.vars.to_vec(), unsat_clause.unassign_vars));
-                unsat_clause.unassign_vars = unsat_clause.unassign_vars - 1;
-                self.unsat_clauses
-                    .insert((unsat_clause.vars.to_vec(), unsat_clause.unassign_vars));
-                match unsat_clause.unassign_vars {
-                    0 => conflict = true,
-                    1 => {
-                        if let Some(free_lit) = unsat_clause.vars.iter().find(|&v| {
-                            self.lit_val.get(&(v.abs() as Atom)).unwrap().is_free
-                                && !self.unit_queue.contains(v)
-                        }) {
-                            self.unit_queue.push_front(*free_lit);
-                        }
-                    }
-                    _ => (),
-                };
-            })
-        }
         flame::end("set var");
         conflict
     }
 
     fn unset_var(&mut self, var: BVar) {
         flame::start("unset var");
-        let mut lit_var = self.lit_val.get_mut(&(var.abs() as Atom)).unwrap();
->>>>>>> 2d6e87b3
+        let lit_var = self.lit_val.get_mut(&(var.abs() as Atom)).unwrap();
         lit_var.is_free = true;
         // Just for heuristics
         self.free_lits.insert(var);
@@ -663,10 +414,7 @@
                     .insert((unsat_clause.vars.to_vec(), unsat_clause.unassign_vars));
             })
         }
-<<<<<<< HEAD
-=======
         flame::end("unset var");
->>>>>>> 2d6e87b3
     }
 }
 
