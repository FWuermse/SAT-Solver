--- conflicted
+++ resolved
@@ -1,11 +1,6 @@
-mod cdcl;
 pub mod cli;
 pub mod dpll;
 pub mod heuristics;
-mod implication_graph;
 pub mod parse;
-<<<<<<< HEAD
 pub mod cdcl;
-=======
-pub mod preprocessing;
->>>>>>> 09b39c7c
+pub mod preprocessing;